--- conflicted
+++ resolved
@@ -623,20 +623,14 @@
         energy, forces = self.evaluate_energy_forces()
 
         self.results["energy"] = energy
-<<<<<<< HEAD
-        self.results["forces"] = forces 
-
+        self.results["forces"] = forces
+        self.results["dipole"] = self.get_dipole() \
         # Just save the structure if debug into the directory
         if self.debug:
             cc_struct.save_scf(self.label + '.scf')
             np.savetxt(self.label + '_results.txt', forces, header = ' energy = {} eV'.format(energy))
             
 
-=======
-        self.results["forces"] = forces
-        self.results["dipole"] = self.get_dipole() 
->>>>>>> ebb7b0b1
-        
 
 
 
