import ase, ase.calculators
from ase.calculators.calculator import Calculator

import cellconstructor as CC
import cellconstructor.Structure
import cellconstructor.Methods
import cellconstructor.Phonons

import numpy as np
import sys, os
import warnings

import scipy, scipy.special
from typing import List, Union


__JULIA_EXT__ = False
<<<<<<< HEAD
__JULIA_ERROR__ = ""
=======
JULIA_ERROR = """
Error in initializing the Julia extension.
    Please install Julia and the required modules with:

    $ pip install julia

    The code will run without the Julia extension, but it will be slower (10-100 times).

    Details on error: {}
"""
>>>>>>> ebecdb28
try:
    import julia, julia.Main
    julia.Main.include(os.path.join(os.path.dirname(__file__), 
        "fast_calculator.jl"))
    __JULIA_EXT__ = True
<<<<<<< HEAD
except:
=======
except Exception as e:
>>>>>>> ebecdb28
    try:
        import julia
        try:
            from julia.api import Julia
            jl = Julia(compiled_modules=False)
            import julia.Main
            julia.Main.include(os.path.join(os.path.dirname(__file__),
                "fast_calculator.jl"))
            __JULIA_EXT__ = True
        except:
            # Install the required modules
            julia.install()
            try:
                julia.Main.include(os.path.join(os.path.dirname(__file__),
                    "fast_calculator.jl"))
                __JULIA_EXT__ = True
            except Exception as e:
<<<<<<< HEAD
                warnings.warn("Julia extension not available.\nError: {}".format(e))
    except Exception as e:
        warnings.warn("Julia extension not available.\nError: {}".format(e))
=======
                warnings.warn(JULIA_ERROR.format(e))
    except Exception as e:
        warnings.warn(JULIA_ERROR.format(e))
>>>>>>> ebecdb28

DEBUG = False


def convert_to_cc_structure(item):
    """Convert any structure into a Cellconstructor Structure."""
    if isinstance(item, ase.Atoms):
        ret = CC.Structure.Structure()
        ret.generate_from_ase_atoms(item)
        return ret
    else:
        return item


class CompositeCalculator(Calculator):
    """
    Create a calculator that combines two different calculators.

    This calculator adds the energy and forces of two or more different calculators.
    """

    def __init__(self, list_of_calculators: list, *args, **kwargs):
        """
        Initialize the calculator.

        :param list_of_calculators: The list of calculators to combine.
        """
        Calculator.__init__(self, *args, **kwargs)

        self.list_of_calculators = list_of_calculators

        # Setup the implemented properties that are in common between all calculators
        self.implemented_properties = []

        # Fill self.implemented_properties with the intersection
        # of the variable implemented_properties of each element in list_of_calculators
        for calc in self.list_of_calculators:
            if len(self.implemented_properties) == 0:
                self.implemented_properties = calc.implemented_properties
            else:
                self.implemented_properties = \
                    list(set(self.implemented_properties)
                         .intersection(calc.implemented_properties))

        self.implemented_properties = list(set(self.implemented_properties))

    def calculate(self, atoms=None, *args, **kwargs):
        """
        Calculate the energy and forces of the system.

        :param atoms: The atoms object to calculate.
        """
        # Call the calculate method of all the calculators
        super().calculate(atoms, *args, **kwargs)

        # Copy the atoms to avoid calculator override
        ss = CC.Structure.Structure()
        ss.generate_from_ase_atoms(atoms)
        tmp_atoms = ss.get_ase_atoms()

        for i, calc in enumerate(self.list_of_calculators):
            tmp_atoms.set_calculator(calc)
            if "energy" in self.implemented_properties:
                if i == 0:
                    self.results["energy"] = tmp_atoms.get_potential_energy()
                else:
                    self.results["energy"] += tmp_atoms.get_potential_energy()
            if "forces" in self.implemented_properties:
                if i == 0:
                    self.results["forces"] = tmp_atoms.get_forces()
                else:
                    self.results["forces"] += tmp_atoms.get_forces()
            if "stress" in self.implemented_properties:
                if i == 0:
                    self.results["stress"] = tmp_atoms.get_stress()
                else:
                    self.results["stress"] += tmp_atoms.get_stress()

        atoms.set_calculator(self)


class ElectrostaticCalculator(Calculator):
    """
    Calculator for long-range electrostatic interaction.

    Long range calculator.
    """
    def __init__(self, *args, **kwargs):
        Calculator.__init__(self, *args, **kwargs)

        self.eta = 6  # Default value is 6 Angstrom
        self.reference_structure = None 
        self.effective_charges = None
        self.work_charges = None  # The actually initialized effective charges
        self.dielectric_tensor = None
        self.reciprocal_vectors = None
        self.cutoff = 5  # Stop the sum when k > cutoff / eta
        self.kpoints = None
        self.julia_speedup = True  
        self.initialized = False

        self.implemented_properties = ["energy", "forces"]   # , "stress"]

    def __setattr__(self, __name: str, __value) -> None:
        if __name in ["eta", "cutoff"]:
            self.initialized = False
        return super().__setattr__(__name, __value)

    def init(self, reference_structure: CC.Structure.Structure,
             effective_charges: np.ndarray,
             dielectric_tensor: np.ndarray,
             unique_atom_element : str = None,
             supercell: tuple[int, int, int] = (1, 1, 1)) -> None:
        """
        INITIALIZE THE CALCULATOR
        =========================

        Setup the calculator to evaluate energy and forces.
        The calculator need a reference structure and effective charges of all atoms in the system.
        These quantities needs to be setup only at the beginnig.
        The reference structure should match the correct order of atoms that are provided when the calculator is executed. 

        A supercell can be specified, if the calculator is actually going to be used in a supercell structure from the one provided.
        In that case, the default order is the same in the provided generate_supercell method from cellconstructor.Structure.Structure.
        This is the default behaviour of the set_tau subroutine from quantum espresso.

        Structure, effective charges and dielectric tensors are copied.

        Parameters
        ----------
            reference_structure : CC.Structure.Structure
                The average position of each atom.
            effective_charges : ndarray
                The effective charges, it must be a 3-rank tensor where the indices are
                Z[i, j, k]   -> i is the atom index, j is the polarization of the electric field, k is the atomic-cartesian coordinate.
            dielectric_tensor : ndarray
                The 3x3 matrix containing the high-frequency static dielectric tensor.
            supercell : tuple
                Optional, if provided, generates automatically the data for the calculation on a supercell.
            unique_atom_element : str
                The atomic name of the species used to identify the origin of the structure.
                There must be just one per cell
                If None, the first atom is used.
                TODO: find a better way!
        """

        self.uc_structure = reference_structure.copy()
        self.unique_atom_element = unique_atom_element
        if self.unique_atom_element is None:
            self.unique_atom_element = self.uc_structure.atoms[0]

        # Shift the structure to have the unique element at the center
        unique_index = -1
        for i in range(self.uc_structure.N_atoms):
            if self.uc_structure.atoms[i] == self.unique_atom_element:
                unique_index = i
                break

        if unique_index == -1:
            raise ValueError("The unique atom element was not found in the structure!")

        self.uc_structure.coords[:, :] -= np.tile(self.uc_structure.coords[unique_index, :],
                                                  (self.uc_structure.N_atoms, 1))

        self.uc_effective_charges = effective_charges.copy()

        self.reference_structure = self.uc_structure.generate_supercell(supercell)
        self.supercell = supercell

        n_atoms = self.reference_structure.N_atoms
        n_atoms_uc = self.uc_structure.N_atoms
        self.effective_charges = np.zeros((n_atoms, 3, 3), dtype=np.double)
        self.dielectric_tensor = dielectric_tensor.copy()

        for i in range(np.prod(supercell)):
            self.effective_charges[i * n_atoms_uc: (i+1) * n_atoms_uc, :, :] = effective_charges

        self.work_charges = np.zeros((3, 3*n_atoms), dtype=np.double)
        for i in range(3):
            self.work_charges[i, :] = self.effective_charges[:, i, :].ravel()

        self.reciprocal_vectors = self.reference_structure.get_reciprocal_vectors()
        #CC.Methods.get_reciprocal_vectors(self.reference_structure.unit_cell)

        self.init_kpoints()

    def setup_structure(self, target_structure: CC.Structure.Structure):
        """Set the effective_charge and reference structure."""
        new_target = target_structure.copy()

        if target_structure.N_atoms != self.uc_structure.N_atoms * np.prod(self.supercell):
            raise ValueError("The target structure has a different number of atoms! Check if the supercell is {}".format(self.supercell))

        # Shift the structure to have the unique element at the center
        unique_index = -1
        for i in range(new_target.N_atoms):
            if new_target.atoms[i] == self.unique_atom_element:
                unique_index = i
                break

        if unique_index == -1:
            raise ValueError("The unique atom element {} was not found in the structure!".format(self.unique_atom_element))

        new_target.coords[:, :] -= np.tile(new_target.coords[unique_index, :],
                                           (new_target.N_atoms, 1))

        uc_target_cell = target_structure.unit_cell.copy()
        for i in range(3):
            uc_target_cell[i, :] /= self.supercell[i]

        # Adjust the unit cell
        self.uc_structure.change_unit_cell(uc_target_cell)

        # Match the target structure
        #target_structure.get_itau(self.uc_structure) - 1

        target_cov = CC.Methods.covariant_coordinates(self.uc_structure.unit_cell,
                                                      new_target.coords)
        self_cov = CC.Methods.covariant_coordinates(self.uc_structure.unit_cell,
                                                    self.uc_structure.coords)

        itau = julia.Main.get_equivalent_atoms(self_cov,
                                               self.uc_structure.atoms,
                                               target_cov,
                                               new_target.atoms)
        itau -= 1  # Convert julia to python indexing

        # Assert that itau array of int contains each element the same number of times
        if not np.all(np.bincount(itau) == np.bincount(itau)[0]):
            new_target.save_scf("target_structure.scf")
            self.uc_structure.save_scf("reference_structure.scf")
            raise ValueError(f"The target structure does not match the reference structure.")

        self.reference_structure = new_target
        nat_sc = new_target.N_atoms
        for i in range(nat_sc):
            # Identify the correct vector
            delta_vector = [round(x)
                            for x in list(target_cov[i, :] - self_cov[itau[i], :])]

            self.reference_structure.coords[i, :] = \
                self.uc_structure.coords[itau[i], :] + \
                np.dot(delta_vector, self.uc_structure.unit_cell)

            # print("Atom:", target_structure.atoms[i], i, itau[i],
            #       delta_vector, target_cov[i, :], self_cov[itau[i], :])

            # Prepare also the effective charges
            self.work_charges[:, 3*i: 3*i+3] = \
                self.uc_effective_charges[itau[i], :, :]

    def init_kpoints(self):
        r"""
        INITIALIZE THE K POINTS
        =======================

        Define the k points within the cutoff so that

        .. math::

            \left| \vec k \right| < \frac{C}{\eta}

        where :math:`C` is the cutoff and :math:`\eta` is the size of the gaussian charge core.
        
        We store the k vectors in Bohr^-1 to have a consistent units
        """

        # Initialize the sum over k
        max_values = [1 + int(x) for x in np.floor(.5 + self.cutoff / (self.eta * np.linalg.norm(self.reciprocal_vectors, axis = 1)))]
        
        self.kpoints = []

        for l in range(-max_values[0], max_values[0] + 1):
            for m in range(-max_values[1], max_values[1] + 1):
                for n in range(-max_values[2], max_values[2] + 1):
                    kvector = l * self.reciprocal_vectors[0, :] 
                    kvector += m * self.reciprocal_vectors[1, :] 
                    kvector += n * self.reciprocal_vectors[2, :] 

                    knorm = np.linalg.norm(kvector) 
                    if knorm < self.cutoff / self.eta and knorm > 1e-6:
                        self.kpoints.append(kvector / CC.Units.A_TO_BOHR)
        
        if len(self.kpoints) == 0:
            warnings.warn("WARNING, no k-points for the sum, the cell is too small to compute long-range interaction with eta = {}".format(self.eta))
            self.kpoints = np.zeros((0, 0), dtype=np.float64)
        else:
            self.kpoints = np.array(self.kpoints)

        self.energy = None
        self.force = None
        self.results = {}
        self.initialized = True

    def init_from_phonons(self, dynamical_matrix: CC.Phonons.Phonons,
                          unique_atom_element : str = None) -> None:
        """
        INITIALIZE THE CALCULATOR
        =========================

        Uses the reference of the dynamical matrix to initialize the phonons. 
        Everything is read from the dynamical matrix, included the supercell.

        see init documentation for more details


        Parameters
        ----------

        - dynamical_matrix: 
            the dynamical matrix of the system
        - unique_atom_element: 
            the string of unique atom element in the structure 
            (default: None, the first atom is used)

        """

        assert dynamical_matrix.effective_charges is not None, \
            "Error, the provided dynamical matrix has no effective charges"
        assert dynamical_matrix.dielectric_tensor is not None, \
            "Error, the provided dynamical matrix has no dielectric tensor"

        un = unique_atom_element
        if unique_atom_element is None:
            un = dynamical_matrix.structure.atoms[0]

        self.init(dynamical_matrix.structure,
                  dynamical_matrix.effective_charges,
                  dynamical_matrix.dielectric_tensor,
                  unique_atom_element=un,
                  supercell=dynamical_matrix.GetSupercell())

    def check_asr(self, threshold: float = 1e-6) -> None:
        """
        Check if the acoustic sum rule is enforced on the effective charges.

        This is very important to properly compute the forces on the structure.
        """
        nat = self.reference_structure.N_atoms
        for i in range(3):
            for j in range(3):
                asr_thr = np.sum(self.effective_charges[:, i, j])

                if asr_thr > threshold:
                    raise ValueError("Error, effective charge (atom {}, electric field {}) does not satisfy the ASR by {}".format(j, i, asr_thr))

        v = np.random.uniform(size = 3)
        total_shift = np.zeros(3)
        for i in range(nat):
            total_shift += self.effective_charges[i, :, :].dot(v)

        if np.linalg.norm(total_shift) > threshold:
            raise ValueError("Error, a translation is giving problems")

    def get_longrange_phonons(self, q_point: np.ndarray, struct: CC.Structure.Structure, convert_from_cc = True) -> np.ndarray:
        """
        PHONONS
        =======

        Use the dipole moment to return the nonanalitic phonons.
        This evaluation is correct in the limit eta -> oo 

        Parameters
        ----------
            q_point : ndarray
                The q vector at which the dynamical matrix is evaluated.
                By default accepts cellconstructor units (rad / A)
                To pass into Bohr^-1 in units of 2pi, use  convert_from_cc = False
            struct : CC.Structure.Structure
                The structure used to perform the calculation
            convert_from_cc : bool
                If true (default) use rad / A (the q points as they are stored into
                cellconstructor Phonons)
                Otherwhise, use the default units of this calculator (2pi / Bohr)

        Results
        -------
            force_constant_matrix :: ndarray(size = (3*nat, 3*nat), dtype = np.complex128)
                The force constant matrix at the provided q point.
                The result is in Ry/Bohr^2
        """
        if not self.initialized:
            raise ValueError("Error, calculator not initialized (must be redone after setting eta or cutoff)")


        if not __JULIA_EXT__:
            raise NotImplementedError("Error, subroutine get_longrange_phonons works only with julia available.")

    
        atomic_pos = struct.coords * CC.Units.A_TO_BOHR
        volume = struct.get_volume() * CC.Units.A_TO_BOHR**3

        new_q = np.copy(q_point)
        if convert_from_cc:
            new_q *= 2 * np.pi / CC.Units.A_TO_BOHR


        fc_q = julia.Main.get_phonons_q(new_q, 
            atomic_pos,
            self.reciprocal_vectors, 
            self.work_charges,
            self.dielectric_tensor,
            self.eta * CC.Units.A_TO_BOHR,
            np.double(self.cutoff),
            volume)

        fc_q *= 2 # Ha to Ry

        # Perform the division by the masses
        #_m_ = struct.get_masses_array()
        #sqrt_mass = np.sqrt(np.tile(_m_, (3,1)).T.ravel())
        #fc_q /= np.outer(sqrt_mass, sqrt_mass)

        return fc_q


    def get_supercell_fc(self, structure : CC.Structure.Structure, ase_units = False) -> np.ndarray:
        """
        SUPERCELL FC MATRIX
        ===================

        Return the force constant matrix of the given supercell structure.
        It works in the limit eta -> oo

        Results
        -------
            fc_matrix : np.ndarray(size = (3*nat, 3*nat), dtype = np.double)
                The force constant matrix in the supercell.
                It is not divided by the masses.
                Units are Ry/Bohr if ase_units is false,
                eV/A otherwise
        """

        if not self.initialized:
            raise ValueError("Error, calculator not initialized (must be redone after setting eta or cutoff)")


        if not __JULIA_EXT__:
            raise NotImplementedError("Error, subroutine get_longrange_phonons works only with julia available.")



        atomic_pos = structure.coords * CC.Units.A_TO_BOHR
        volume = structure.get_volume() * CC.Units.A_TO_BOHR**3

        fc = julia.Main.get_realspace_fc(self.kpoints, 
            atomic_pos,
            self.work_charges,
            self.dielectric_tensor,
            self.eta * CC.Units.A_TO_BOHR,
            volume)

        # Perform the ase conversion
        if ase_units:
            fc *= CC.Units.HA_TO_EV / CC.Units.BORH_TO_ANGSTROM**2
        else:
            fc *= 2 # Ha to Ry


        return fc

    def _get_energy_force(self, struct: CC.Structure.Structure) -> None:
        """
        Working function that evaluates the force and energy on the given configuration.

        The results are stored in self.energy and self.forces
        """
        if not self.initialized:
            raise ValueError("Error, calculator not initialized (must be redone after setting eta or cutoff)")

        self.setup_structure(struct)

        if __JULIA_EXT__ and self.julia_speedup:
            atomic_pos = struct.coords * CC.Units.A_TO_BOHR
            volume = struct.get_volume() * CC.Units.A_TO_BOHR**3
            ref_structure = self.reference_structure.coords * CC.Units.A_TO_BOHR

            energy, force = julia.Main.get_energy_forces(self.kpoints, 
                                                         atomic_pos,
                                                         ref_structure,
                                                         self.work_charges,
                                                         self.dielectric_tensor,
                                                         self.eta * CC.Units.A_TO_BOHR,
                                                         volume)

            energy *= CC.Units.HA_TO_EV
            force *= CC.Units.HA_TO_EV / CC.Units.BOHR_TO_ANGSTROM
            self.energy = energy
            self.force = force
            return

        # Fallback to the slow python code
        n_atoms = self.reference_structure.N_atoms

        delta_r = struct.coords - self.reference_structure.coords

        # Remove the global translations (ASR)
        asr_delta_r = np.mean(delta_r, axis=0)
        delta_r[:, :] -= asr_delta_r
        delta_r *= CC.Units.A_TO_BOHR

        n_kpoints = self.kpoints.shape[0]
        volume = struct.get_volume() * CC.Units.A_TO_BOHR**3

        energy = 0 + 0j
        force = np.zeros_like(struct.coords)

        if DEBUG:
            print("Energy calculation:")
            print("-------------------")

        for kindex in range(n_kpoints):
            kvect = self.kpoints[kindex, :]

            # Discard Gamma
            if np.linalg.norm(kvect) < 1e-6:
                continue

            k2 = kvect.dot(kvect)
            
            k_eps_k = kvect.dot(self.dielectric_tensor .dot(kvect))
            kk_matrix = np.outer(kvect, kvect) * np.exp(-(self.eta * CC.Units.A_TO_BOHR)**2 * k2 / 2) / k_eps_k

            #ZkkZ = np.einsum("ai, bj, ab -> ij", self.work_charges, self.work_charges, kk_matrix)
            ZkkZ = self.work_charges.T.dot(kk_matrix.dot(self.work_charges))
            
            if DEBUG:
                print()
                print("k point: ", kvect)
                #print("ZkkZ:", ZkkZ)


            for i in range(n_atoms):
                for j in range(n_atoms):
                    #if i == j:
                    #    continue
                    delta_rij = struct.coords[j, :] - struct.coords[i, :]
                    delta_rij *= CC.Units.A_TO_BOHR


                    exp_factor = np.exp(np.complex128(-1j)* kvect.dot(delta_rij)) / 2.
                    cos_factor = np.real(np.complex128(exp_factor + np.conj(exp_factor)))
                    sin_factor = np.real(np.complex128(1j) * (exp_factor - np.conj(exp_factor)))

                    ZkkZr = ZkkZ[3*i:3*i+3, 3*j:3*j+3].dot(delta_r[j, :])

                    energy += delta_r[i, :].dot(ZkkZr) * exp_factor 

                    #print("Energy k:",  delta_r[i, :].dot(ZkkZr) * exp_factor )
                    #print("Force k:", ZkkZr * cos_factor + delta_r[i, :] * ZkkZr  * kvect *  sin_factor)
                    if np.isnan(energy):
                        print("Error, energy is NaN")
                        print("i: {};  j: {}".format(i, j))
                        print("exp: ", exp_factor)
                        print("k: ", kvect)
                        print("delta R_ij: ", struct.coords[j, :] - struct.coords[i, :])
                        raise ValueError("Error, energy is NaN")


                    if DEBUG:
                        print()
                        print("i = {}; j = {}; k = {};".format(i, j, kvect))
                        print("tr(ZkkZ_exp) = ", np.einsum("aa", ZkkZ[3*i:3*i+3, 3*j:3*j+3] * exp_factor))
                        print("tr(d/dx ZkkZ_exp) = ", np.einsum("aa", ZkkZ[3*i:3*i+3, 3*j:3*j+3]* sin_factor) * kvect / CC.Units.BOHR_TO_ANGSTROM) 
                        print("delta r_i = ", delta_r[i, :], "delta r_j = ", delta_r[j, :])
                        print("delta_rij = ", delta_rij)
                        print("sin_factor = ", sin_factor)
                        print("cos_factor = ", cos_factor)
                        print("exp_factor = ", exp_factor)
                        print("ZkkZ r_j = ", ZkkZr)
                        print("r_i ZkkZ r_j = ", delta_r[i, :].dot(ZkkZr))

                    force[i, :] -=  ZkkZr * cos_factor
                    force[i, :] -= delta_r[i, :].dot(ZkkZr)  * kvect *  sin_factor

                    if DEBUG:
                        print("Current force:")
                        print(force) 
                        print()

        assert np.imag(energy) < 1e-6, "Error, the energy has an imaginary part: {}".format(energy)
        energy = np.real(energy)

        # Remove from the forces the global translations
        force[:,:] -= np.mean(force, axis = 0) 

        if DEBUG:
            print()
            print("Total Energy: {}  | Total force:".format(energy))
            print(force)
            print()
            print()

        self.energy = energy * 4 * np.pi / volume * CC.Units.HA_TO_EV
        self.force = force *  4 * np.pi / volume * CC.Units.HA_TO_EV / CC.Units.BOHR_TO_ANGSTROM


    def calculate(self, atoms=None, *args, **kwargs):
        """
        The actual function called by the ASE calculator
        """
        super().calculate(atoms, *args, **kwargs)
        self.atoms = atoms

        if self.kpoints is None:
            raise ValueError("Error, calculator not initialized.")

        cc_struct = convert_to_cc_structure(atoms)

        # perform the actual calculation
        self._get_energy_force(cc_struct)


        self.results["energy"] = self.energy
        self.results["forces"] = self.force
        #self.results["dipole"] = self.get_dipole() 

<|MERGE_RESOLUTION|>--- conflicted
+++ resolved
@@ -15,9 +15,6 @@
 
 
 __JULIA_EXT__ = False
-<<<<<<< HEAD
-__JULIA_ERROR__ = ""
-=======
 JULIA_ERROR = """
 Error in initializing the Julia extension.
     Please install Julia and the required modules with:
@@ -28,17 +25,12 @@
 
     Details on error: {}
 """
->>>>>>> ebecdb28
 try:
     import julia, julia.Main
     julia.Main.include(os.path.join(os.path.dirname(__file__), 
         "fast_calculator.jl"))
     __JULIA_EXT__ = True
-<<<<<<< HEAD
-except:
-=======
 except Exception as e:
->>>>>>> ebecdb28
     try:
         import julia
         try:
@@ -56,15 +48,10 @@
                     "fast_calculator.jl"))
                 __JULIA_EXT__ = True
             except Exception as e:
-<<<<<<< HEAD
-                warnings.warn("Julia extension not available.\nError: {}".format(e))
-    except Exception as e:
-        warnings.warn("Julia extension not available.\nError: {}".format(e))
-=======
+
                 warnings.warn(JULIA_ERROR.format(e))
     except Exception as e:
         warnings.warn(JULIA_ERROR.format(e))
->>>>>>> ebecdb28
 
 DEBUG = False
 
